--- conflicted
+++ resolved
@@ -93,10 +93,7 @@
 static struct inode *ceph_alloc_inode(struct super_block *sb)
 {
 	struct ceph_inode_info *ci;
-<<<<<<< HEAD
-=======
 	int i;
->>>>>>> 098dd09d
 
 	ci = kmem_cache_alloc(ceph_inode_cachep, GFP_KERNEL);
 	if (!ci)
@@ -117,9 +114,7 @@
 	ci->i_caps = ci->i_caps_static;
 	atomic_set(&ci->i_cap_count, 0);
 
-<<<<<<< HEAD
 	dout(30, "ceph_alloc_inode sb=%p inode=%lu\n", sb, (&ci->vfs_inode)->i_ino);
-=======
 	for (i=0; i<4; i++)
 		ci->i_nr_by_mode[i] = 0;
 	ci->i_cap_wanted = 0;
@@ -128,7 +123,6 @@
 	ci->i_wr_mtime.tv_sec = 0;
 	ci->i_wr_mtime.tv_nsec = 0;
 	
->>>>>>> 098dd09d
 	return &ci->vfs_inode;
 }
 
