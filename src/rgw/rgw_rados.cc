--- conflicted
+++ resolved
@@ -315,11 +315,7 @@
     op.setxattr(iter->first.c_str(), iter->second);
 
   bufferlist outbl;
-<<<<<<< HEAD
-  int ret = root_pool_ctx.operate(bucket.name, &op, &outbl);
-=======
-  int ret = root_pool_ctx.operate(bucket, &op);
->>>>>>> 1a7eac4d
+  int ret = root_pool_ctx.operate(bucket.name, &op);
   if (ret < 0)
     return ret;
 
