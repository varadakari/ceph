--- conflicted
+++ resolved
@@ -2960,12 +2960,8 @@
     case CEPH_OSD_OP_SETXATTR:
       ++ctx->num_write;
       {
-<<<<<<< HEAD
-	if (op.xattr.value_len > cct->_conf->osd_max_attr_size) {
-=======
-	if (g_conf->osd_max_attr_size > 0 &&
-	    op.xattr.value_len > g_conf->osd_max_attr_size) {
->>>>>>> 3de32562
+	if (cct->_conf->osd_max_attr_size > 0 &&
+	    op.xattr.value_len > cct->_conf->osd_max_attr_size) {
 	  result = -EFBIG;
 	  break;
 	}
